--- conflicted
+++ resolved
@@ -25,10 +25,7 @@
 
 def task_black():
     """Run black against the package."""
-<<<<<<< HEAD
     path = get_path()
-=======
->>>>>>> 3e3be68e
     return {
         "actions": [f"python -m black --line-length=88 {path}"],
         "verbosity": 2,
