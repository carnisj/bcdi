Future:
-------

<<<<<<< HEAD
* Implement the chi circle at 34ID-C and update the calculation of the transformation
  matrix.
=======
* Add a task in `doit` to check for broken external links in the documentation.
>>>>>>> ba5f7770

* The methods setup.ortho_directspace and setup.ortho_reciprocal now return also the
  transformation matrix from the detector frame to the laboratory frame.

* Support APS 34ID-C for data preprocessing (loading of TIFF images).

* Update the parameter "linearity_function" in preprocessing. Now this can be None (if
  unused) or a sequence of 5 real numbers corresponding to the coefficients of a 4th
  order polynomial.

* Implement a parser for YAML config files. Now the scripts ``bcdi_strain.py`` and
  ``bcdi_preprocess_BCDI.py`` can be run like scripts, from the command line, with
  optional command line arguments.

Version 0.1.7
-------------

* Bug: apply correctly the non-linearity correction function to the detector frames
  (typo in the function name).

* Modify the behavior of the parameter `specfile_name`: for beamlines relying on a
  separate file for logging motor positions (specfiles at ID01 and 34ID, fio file at
  P10), the user can provide the full path to the file

* Implement loading motor positions from a specfile at 34ID.

* Add mypy for type checking in doit and GitHub workflows.

* Bug: correct the detector horizontal direction in Beamline34ID, it was flipped.

* Rename the parameter data_dirname to data_dir for the function setup.init_paths.
  Now the user can provide directly the path to the data directory.

* Move all functions related to dataset alignment in the module
  ``utils.image_registration.py`` and create generic functions

* Enable preprocessing d2scan using xrayutilities for ID01. The parameter `follow_bragg`
  become obsolete and is removed.

* Add the module ``simulation.supportMaker.py``, which allows to create a support using
  polygons. Lengths can be defined either in pixels or in nanometers.

* Merge the subpackage facet_recognition into postprocessing and rename the module
  ``facet_utils.py`` to ``facet_recognition.py``.

* Add the list of publications related to the package in the documentation.

* Add class diagrams in the documentation using sphinxcontrib-mermaid.

* Solve issues with numpy when building the documentation (enable *Use system packages*
  in ReadTheDocs advanced settings).

Version 0.1.6
-------------

* Write unit tests for ``experiment.detector.py``, now coverage is > 99% for this
  module.

* move forward CDI gridding function to ``Setup``.

* implement ``DiffractometerP10SAXS`` and ``BeamlineP10SAXS`` classes for forward CDI
  experiments at P10.

* split the module ``preprocessing_utils`` in two modules, ``bcdi_utils`` and
  ``cdi_utils``.

* Move generic functions from ``preprocessing_utils`` to ``utilities``.

* Create new validations functions ``valid_ndarray`` and ``valid_1d_array``, implement
  the corresponding unit tests.

* Refactor: rename ``preprocessing_utils.regrid`` to ``calc_qvalues_xrutils`` and move
  it to ``Setup``. Put all the beamline dependent code in the corresponding ``Beamline``
  child class.

Version 0.1.5
-------------

* Bug: convert arrays to a tuple before checking the length in Setup.ortho_directspace.

Version 0.1.4
-------------

* Feature: implement a new validation function valid_ndarray, implement tests and remove
  the redundant code in modules.

* Refactor: split the Detector class using inheritance, refactor scripts accordingly and
  implement tests.

* Feature: create a Beamline class with one child class for each beamline, move
  all beamline-dependent methods from Setup to the respective class and implement some
  tests.

Version 0.1.3
-------------

* Refactor: allow the user to not provide a mask in the BCDI PRTF calculations (3D and
  2D).

* Refractor: split bcdi.experiment.experiment_utils module into smaller modules.

* Refactor: enforce project's guidelines for the code style and the docstrings.

* Create a dodo.py file (doit package) to simplify the life of contributors: now they
  just need to run doit at the same level as setup.py and verify that all checks pass
  before sending their pull request.

* Create a CONTRIBUTING.md file.

Version 0.1.2
-------------

* Refactor: remove circular imports from modules.

* Refactor: ``move crop_pad``, ``bin_data`` and ``gaussian_window functions`` from
  ``postprocessing_utils.py`` to another module in order to avoid circular imports.

* Feature: create a Diffractometer class with one child class for each beamline, move
  all functions related to the goniometer positions in the class.

* Feature: add an option in ``strain.py`` to put back the sample in the laboratory
  frame with all sample circles rotated back to 0 deg.

* Refactor: show only necessary plots and console output in ``strain.py``.

* Refactor: create Setup calculated properties and transfer calculations in scripts to
  these properties.

* Refactor: perform the geometrical transformation and rotation of the reconstructed
  crystal in a single step.

* Refactor: perform the geometrical transformation and rotation of the diffraction
  pattern in a single step.

* Bug: provide voxel sizes in the correct order when rotating the diffraction pattern
  in ``preprocess_bcdi.py``.

Version 0.1.1
-------------

* code cleaning.

Version 0.1.0
-------------

* Feature: implement ``publication/bcdi_diffpattern_from_reconstruction.py``, to
  compare with the experimental measurement in the crystal frame.

* Refactor: simplify PRTF calculations.

* Feature: implement the inplane rocking curve at CRISTAL.

* Feature: implement ``graph_utils.savefig`` to save figures for publication with and
  without labels.

* Feature: implement ``angular_profile.py`` to calculate the width of linecuts through
  the center of mass of a 2D object at different angles.

* Feature: implement ``line_profile.py`` to calculate line profiles along particular
  directions in 2D or 3D objects.

Version 0.0.10a2
----------------

* Feature: implement ``interpolate_cdi.py``, to interpolate the intensity of masked
  voxels using the centrosymmetry property

* Feature: implement the interpolation of the reciprocal space data in the laboratory
  frame using the linearized transformation matrix

* Refactor: update the calculation of the transformation matrices when chi is non-zero

* Feature: allow different voxel sizes in each dimension in ``strain.py``
  (NOT BACK COMPATIBLE)

* Feature: implement validation functions in ``utils.validation.py`` for commonly used
  parameters, implement related unit tests

* Refactor: merge the class SetupPostprocessing and SetupPreprocessing in a single
  class Setup due to code redundances

* Feature: implement ``linecut_diffpattern.py``, a GUI to get a linecut of a 3D
  diffraction pattern along a desired direction

* Feature: add a GUI to ``prtf_bcdi.py``, to get a linecut of the 3D PRTF along a
  desired direction

* Feature: implement ``center_of_rotation.py``, to calculate the distance of the
  crystal to the center of rotation

* Bug: in ``facet_strain.py``, solve bugs in plane fitting when the facet is parallel
  to an axis

* Feature: implement ``rotate_scan.py``, to rotate a 3D reciprocal space map around a
  vector

* Refactor: in ``modes_decomposition.py``, implement skipping alignment between datasets
  or aligning based on a support

Version 0.0.9
-------------

* Feature: implement support for MAXIV NANOMAX beamline

* Feature: implement ``rocking_curves.py`` to follow the evolution of the Bragg peak
  between several rocking curves

* Feature: implement ``flatten_modulus.py`` to remove low frequency artefacts in the
  modulus reconstructed by phase retrieval

* Feature: implement ``xcca_3D_map.py`` to calculate the angular cross-correlation
  CCF(q,q) over a range in q

* Feature: implement ``view_ccf.py`` and ``view_ccf_map.py`` to plot the
  cross-correlation function output

* Feature: implement the 3D angular X-ray cross-correlation analysis

* Refactor: allow the reloading of binned data and its orthogonalization in
  ``preprocess_cdi.py`` and ``preprocess_bcdi.py``

* Feature: implement ``crop_npz.py`` to crop combined stacked data to the desired size

* Feature: implement ``scan_analysis.py`` to plot interactively the integrated
  intensity in a region of interest for a 1D scan

* Feature: implement ``view_mesh.py`` to plot interactively the integrated intensity
  in a region of interest for a 2D mesh

* Refactor: when gridding forward CDI data, reverse the rotation direction to
  compensate the rotation of Ewald sphere

* Refactor: updated ``extract_bulk_surface.py`` to use module functions

* Bug: treat correctly the case angle=pi/2 during the interpolation of CDI data onto
  the laboratory frame

* Refactor: solve instabilities resulting from duplicate vertices after smoothing in
  ``facet_strain.py``

* Refactor: modify ``polarplot.py`` to use module functions instead of inline script

* Feature: implement ``coefficient_variation.py`` to compare several reconstructed
  modulus of a BCDI dataset

* Feature: implement diffraction_angles.py`` to find Bragg reflections for a particular
  goniometer setup, based on xrayutilities

* Feature: add the option of restarting masking the aliens during preprocessing,
  not back compatible with previous versions

* Feature: implement simultaneous masking over the 3 axes in two new preprocessing
  scripts ``preprocess_bcdi.py`` and ``preprocess_cdi.py``

* Feature: implement ``domain_orientation.py`` to find the orientation of domains in a
  3D forward CDI dataset of mesocrystal

* Feature: implement ``simu_diffpattern_CDI.py`` to find in 3D the Bragg peaks positions
  of a mesocrystal (supported unit cells: FCC, simple cubic, BCC and BCT)

* Feature: implement ``fit_1D curve.py`` to fit simultaneously ranges of a 1D curve with
  gaussian lineshapes

* Feature: implement ``fit_background.py`` to interactively determine the background in
  1D reciprocal space curves

* Refactor: in ``multislices_plot()`` and ``contour_slices()``, allow to plot the data
  at user-defined slices positions.

* Feature: implement ``prtf_bcdi_2D.py`` to calculate the PRTF also for 2D cases.

Version 0.0.8
-------------

* Feature: implement ``3Dobject_movie.py``, creating movies of a real-space 3D object.

* Feature: implement ``modes_decomposition.py``, decomposition of a set of reconstructed
  object in orthogonal modes (adapted from PyNX)

* Bug: correct the calculation of q when data is binned

* implement scripts to visualize isosurfaces of reciprocal/real space including
  publication options (in /publication/)

* implement ``algorithms_utils.py``, featuring psf and image deconvolution using
  Richardson-Lucy algorithm

* implement separate PRTF resolution estimation for CDI (``prtf_cdi.py``) and BCDI
  (``bcdi_prtf.py``) datasets

* Feature: implement ``angular_average.py`` to average 3D CDI reciprocal space data in
  1D curve

* Feature: implement view_psf to plot the psf output of a phase retrieval with partial
  coherence

* Refactor: change name of ``make_support.py`` to ``rescale_support.py``

Version 0.0.7
-------------
* Feature: implement ``supportMaker()`` class to define a support from a set of planes

* Feature: implement ``maskMaker()`` class for easier implementation of new masking
  features

* Debug ``prepare_bcdi_mask.py`` for energy scans at ID01

* Feature: implement ``utils/scripts/make_support.py``, to rescale a support for phasing
  with a larger FFT window

* Feature/refactor: implement ``prepare_cdi_mask.py`` for forward CDI, rename existing
  as ``prepare_bcdi_mask.py`` for Bragg CDI

* Feature: add the possibility to change the detector distance in ``simu_noise.py``

* Feature: add the possibility to pre-process data acquired without scans, e.g. in a
  macro (no spec file)

* Feature: in ``strain.py``, implement phase unwrapping so that the phase range can be
  larger than 2*pi

* Feature: in ``facet_strain.py``, implement edge removal for more precise statistics
  on facet strain

* Feature: in ``facet_strain.py``, allow anisotropic voxel size and user-defined
  reference axis in the stereographic projection

Version 0.0.6
-------------

* Feature: implement facet detection using a stereographic projection in
  ``facet_recognition/scripts/facet_strain.py``

* Feature: Converted ``bcdi/facet_recognition/scripts/facet_strain.py``

* Feature: implement ``bcdi/facet_recognition/facets_utils.py``

* Refactor: exclude voxels left over by coordination number selection in
  ``postprocessing/postprocessing_utils.find_bulk()``

* Refactor: use the mean amplitude of the surface layer to define the bulk in
  ``postprocessing/postprocessing_utils.find_bulk()``

* Feature: enable PRTF resolution calculation for simulated data

* Feature: create ``preprocessing/scripts/apodize.py`` to apodize reciprocal space data

* Feature: implement 3d Tukey and 3d Blackman windows for apodization in
  ``postprocessing_utils()``

* Feature: in ``postprocessing/scripts/resolution_prtf.py``, allow for binning the
  detector plane

* Bug: in ``postprocessing/scripts/strain.py``, correct the original array size taking
  into account the binning factor

* Feature: implement ``postprocessing_utils.bin_data()``

Version 0.0.5
-------------

* Feature: implement support for SIXS data measured after the 11/03/2019 with the new
  data recorder.

* Refactor: ``modify preprocessing/scripts/readdata_P10.py`` to support several
  beamlines and rename it ``read_data.py``

* Feature: implement support for multiple beamlines in
  ``postprocessing/script/resolution_prtf.py``

* Refactor: merge all ``preprocessing/preprocessing_utils.regrid_*.py`` in
  ``preprocessing/preprocessing_utils.regrid()``

* Converted ``postprocessing/scripts/resolution_prtf.py``

* Refactor: add the possibility of giving a single element instead of the full tuple
  in ``graph/graph_utils.combined_plots()``

* Converted ``postprocessing/scripts/resolution_prtf.py``

* Feature: create a ``Colormap()`` class in ``graph/graph_utils.py``

* Refactor: merge all ``postprocessing/scripts/calc_angles_beam_*.py`` in
  ``postprocessing/scripts/correct_angles_detector.py``

* Feature: Implement ``motor_values()`` and ``load_data()`` in
  ``preprocessing/preprocessing_utils.py``

* Feature: Implement ``SetupPostprocessing.rotation_direction()`` in
  ``experiment/experiment_utils.py``

* Feature: add other counter name 'curpetra' for beam intensity monitor at P10

* Bug: ``postprocessing/scripts/calc_angles_beam_*.py``: correct bug when roi_detector
  is not defined, and round the Bragg peak COM to integer pixels

Version 0.0.4
-------------

* Implement ``motor_positions_p10()``, ``motor_positions_cristal()`` in
  ``preprocessing/preprocessing_utils.py``

* Implement ``motor_positions_sixs()`` and ``motor_positions_id01()`` in
  ``preprocessing/preprocessing_utils.py``

* Implement ``find_bragg()`` in ``preprocessing/preprocessing_utils.py``

* New parameter 'binning' in ``postprocessing/strain.py`` to account for binning during
  phasing.

* Converted ``postprocessing/scripts/calc_angles_beam_P10.py`` and
  ``postprocessing/scripts/calc_angles_beam_CRISTAL.py``

* Converted ``postprocessing/scripts/calc_angles_beam_SIXS.py`` and
  ``postprocessing/scripts/calc_angles_beam_ID01.py``

* Converted ``publication/scripts/paper_figure_strain.py``

* Feat: implement ``postprocessing_utils.flip_reconstruction()`` to calculate the
  conjugate object giving the same diffracted intensity.

* Switch the backend to Qt4Agg or Qt5Agg in ``prepare_cdi_mask.py`` to avoid Tk bug
  with interactive interface.

* Correct bug in ``preprocessing_utils.center_fft()`` when 'fix_size' is not empty.

Version 0.0.3
-------------

* Removed cumbersome argument header_cristal in prepare_mask_cdi.py.

* Implement optical path calculation when the data is in crystal frame.

* Correct bugs in ``preprocessing_utils.center_fft()``

* Correct bugs and check consistency in ``postprocessing_utils.get_opticalpath()``.

* Add dataset combining option in ``preprocessing_utils.align_diffpattern()``.

* Checked TODOs in preprocessing_utils

Version 0.0.2
-------------

* Converted ``bcdi/preprocessing/scripts/concatenate_scans.py``

* Converted ``bcdi/preprocessing/scripts/readdata_P10.py``

* Created ``align_diffpattern()`` in ``bcdi/preprocessing/preprocessing_utils.py``

* Created ``find_datarange()`` in ``bcdi/postprocessing/postprocessing_utils.py``

* Created ``sort_reconstruction()`` in ``bcdi/postprocessing/postprocessing_utils.py``

* Implemented regridding on the orthogonal frame of the diffraction pattern for P10
  dataset.

* Removed cumbersome argument headerlines_P10 in prepare_mask_cdi.py, use string parsing
  instead.

Version 0.0.1
-------------
* Initial add, for the moment only the main scripts have been converted and checked:
  ``strain.py`` and ``prepare_cdi_mask.py``

EOF<|MERGE_RESOLUTION|>--- conflicted
+++ resolved
@@ -1,12 +1,10 @@
 Future:
 -------
 
-<<<<<<< HEAD
 * Implement the chi circle at 34ID-C and update the calculation of the transformation
   matrix.
-=======
+
 * Add a task in `doit` to check for broken external links in the documentation.
->>>>>>> ba5f7770
 
 * The methods setup.ortho_directspace and setup.ortho_reciprocal now return also the
   transformation matrix from the detector frame to the laboratory frame.
