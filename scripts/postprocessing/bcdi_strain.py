--- conflicted
+++ resolved
@@ -54,272 +54,6 @@
 In arrays, when plotting the first parameter is the row (vertical axis), and the
 second the column (horizontal axis). Therefore the data structure is data[qx, qz,
 qy] for reciprocal space, or data[z, y, x] for real space
-<<<<<<< HEAD
-=======
-"""
-
-scan = 622  # spec scan number
-root_folder = "C:/Users/Jerome/Documents/data/dataset_34ID/IzrO/"
-# folder of the experiment, where all scans are stored
-save_dir = root_folder + "test/"
-# images will be saved here,
-# leave it to None otherwise (default to data directory's parent)
-data_dir = root_folder + "S622/data/"
-# leave None to use the beamline default. It will look for the data at this location
-sample_name = "S"
-# string in front of the scan number in the folder name.
-comment = ""  # comment in filenames, should start with _
-#########################################################
-# parameters used when averaging several reconstruction #
-#########################################################
-sort_method = "variance/mean"
-# 'mean_amplitude' or 'variance' or 'variance/mean' or 'volume', metric for averaging
-correlation_threshold = 0.90
-#########################################################
-# parameters relative to the FFT window and voxel sizes #
-#########################################################
-original_size = [150, 256, 500]  # size of the FFT array before binning.
-# It will be modify to take into account binning
-# during phasing automatically. Leave it to () if the shape did not change.
-phasing_binning = (1, 1, 1)  # binning factor applied during phase retrieval
-preprocessing_binning = (
-    1,
-    2,
-    2,
-)  # binning factors in each dimension used in preprocessing (not phase retrieval)
-output_size = (
-    50,
-    50,
-    50,
-)  # (z, y, x) Fix the size of the output array, leave None to use the object size
-keep_size = False  # True to keep the initial array size for orthogonalization (slower)
-# it will be cropped otherwise
-fix_voxel = 6  # voxel size in nm for the interpolation during the geometrical
-# transformation. If a single value is provided, the voxel size will be identical is
-# all 3 directions. Set it to None to use the default voxel size
-# (calculated from q values, it will be different in each dimension).
-#############################################################
-# parameters related to displacement and strain calculation #
-#############################################################
-data_frame = "detector"
-# 'crystal' if the data was interpolated into the crystal frame using (xrayutilities) or
-# (transformation matrix + align_q=True)
-# 'laboratory' if the data was interpolated into the laboratory frame using
-# the transformation matrix (align_q = False)
-# 'detector' if the data is still in the detector frame
-ref_axis_q = (
-    "y"  # axis along which q will be aligned (data_frame= 'detector' or 'laboratory')
-)
-# or is already aligned (data_frame='crystal')
-save_frame = "laboratory"  # 'crystal', 'laboratory' or 'lab_flat_sample'
-# 'crystal' to save the data with q aligned along ref_axis_q
-# 'laboratory' to save the data in the laboratory frame (experimental geometry)
-# 'lab_flat_sample' to save the data in the laboratory frame,
-# with all sample angles rotated back to 0. The rotations for 'laboratory' and
-# 'lab_flat_sample' are realized after the strain calculation
-# (which is done in the crystal frame along ref_axis_q)
-isosurface_strain = 0.2  # threshold use for removing the outer layer
-# (strain is undefined at the exact surface voxel)
-strain_method = "default"  # 'default' or 'defect'.
-# If 'defect', will offset the phase in a loop and keep the smallest
-# magnitude value for the strain.
-# See: F. Hofmann et al. PhysRevMaterials 4, 013801 (2020)
-phase_offset = 0  # manual offset to add to the phase, should be 0 in most cases
-phase_offset_origin = (
-    None  # the phase at this voxel will be set to phase_offset, None otherwise
-)
-offset_method = "mean"  # 'COM' or 'mean', method for removing the offset in the phase
-centering_method = (
-    "max_com"  # 'com' (center of mass), 'max', 'max_com' (max then com), 'do_nothing'
-)
-######################################
-# define beamline related parameters #
-######################################
-beamline = "34ID"  # name of the beamline, used for data loading and normalization
-# by monitor and orthogonalisation
-# supported beamlines: 'ID01', 'SIXS_2018', 'SIXS_2019', 'CRISTAL', 'P10', '34ID'
-actuators = None
-# Optional dictionary that can be used to define the entries
-# corresponding to actuators in data files
-# (useful at CRISTAL where the location of data keeps changing)
-# e.g.  {'rocking_angle': 'actuator_1_3', 'detector': 'data_04', 'monitor': 'data_05'}
-rocking_angle = "inplane"  # "outofplane" for a sample rotation around x outboard,
-# "inplane" for a sample rotation
-# around y vertical up, does not matter for energy scan
-#  "inplane" e.g. phi @ ID01, mu @ SIXS "outofplane" e.g. eta @ ID01
-sdd = 0.500  # 1.26  # sample to detector distance in m
-energy = 9000  # x-ray energy in eV, 6eV offset at ID01
-beam_direction = np.array(
-    [1, 0, 0]
-)  # incident beam along z, in the frame (z downstream, y vertical up, x outboard)
-outofplane_angle = 7.4751  # detector angle in deg (rotation around x outboard):
-# delta ID01, delta SIXS, gamma 34ID
-# this is the true angle, corrected for the direct beam position
-inplane_angle = 26.69775  # detector angle in deg(rotation around y vertical up):
-# nu ID01, gamma SIXS, delta 34ID
-# this is the true angle, corrected for the direct beam position
-tilt_angle = 0.006  # angular step size for rocking angle, eta ID01, mu SIXS,
-# does not matter for energy scan
-sample_offsets = (0, 0)
-# tuple of offsets in degrees of the sample for each sample circle (outer first).
-# the sample offsets will be subtracted to the motor values. Leave None if no offset.
-specfile_name = root_folder + "S622/Dmitry1120c.spec"
-# template for ID01 and 34ID: name of the spec file if it is at the default location
-# (in root_folder) or full path to the spec file
-# template for SIXS: full path of the alias dictionnary or None to use the one in the
-# package folder
-# for P10, either None (if you are using the same directory structure as the beamline)
-# or the full path to the .fio file
-# template for all other beamlines: None
-##########################
-# setup for custom scans #
-##########################
-custom_scan = False  # set it to True for a stack of images acquired without scan,
-# e.g. with ct in a macro, or when
-# there is no spec/log file available, or for 34ID
-custom_motors = {
-    "delta": inplane_angle,
-    "gamma": outofplane_angle,
-    "theta": 1.0540277,
-    "phi": -4.86,
-}
-###############################
-# detector related parameters #
-###############################
-detector = "Timepix"  # "Eiger2M", "Maxipix", "Eiger4M", "Merlin", "Timepix" or "Dummy"
-pixel_size = None
-# use this to declare the pixel size of the "Dummy" detector if different from 55e-6
-template_imagefile = None
-# template for ID01: 'data_mpx4_%05d.edf.gz' or 'align_eiger2M_%05d.edf.gz'
-# template for SIXS_2018: 'align.spec_ascan_mu_%05d.nxs'
-# template for SIXS_2019: 'spare_ascan_mu_%05d.nxs'
-# template for Cristal: 'S%d.nxs'
-# template for P10: '_master.h5'
-# template for NANOMAX: '%06d.h5'
-# template for 34ID: 'Sample%dC_ES_data_51_256_256.npz'
-###################################################
-# parameters related to the refraction correction #
-###################################################
-correct_refraction = False  # True for correcting the phase shift due to refraction
-optical_path_method = "threshold"
-# 'threshold' or 'defect', if 'threshold' it uses isosurface_strain to define the
-# support  for the optical path calculation, if 'defect' (holes) it tries to remove
-# only outer layers even if
-# the amplitude is lower than isosurface_strain inside the crystal
-dispersion = 5.0328e-05  # delta
-# Pt:  3.0761E-05 @ 10300eV, 5.0328E-05 @ 8170eV
-# 3.2880E-05 @ 9994eV, 4.1184E-05 @ 8994eV, 5.2647E-05 @ 7994eV,
-# 4.6353E-05 @ 8500eV / Ge 1.4718E-05 @ 8keV
-absorption = 4.1969e-06  # beta
-# Pt:  2.0982E-06 @ 10300eV, 4.8341E-06 @ 8170eV
-# 2.3486E-06 @ 9994eV, 3.4298E-06 @ 8994eV, 5.2245E-06 @ 7994eV, 4.1969E-06 @ 8500eV
-threshold_unwrap_refraction = 0.05  # threshold used to calculate the optical path
-# the threshold for refraction/absorption corrections should be low,
-# to correct for an object larger than the real one,
-# otherwise it messes up the phase
-###########
-# options #
-###########
-simu_flag = False  # set to True if it is simulation,
-# the parameter invert_phase will be set to 0
-invert_phase = True  # True for the displacement to have the right sign
-# (FFT convention), False only for simulations
-flip_reconstruction = False  # True if you want to get the conjugate object
-phase_ramp_removal = (
-    "gradient"  # 'gradient'  # 'gradient' or 'upsampling', 'gradient' is much faster
-)
-threshold_gradient = (
-    1.0  # upper threshold of the gradient of the phase, use for ramp removal
-)
-save_raw = False  # True to save the amp-phase.vti before orthogonalization
-save_support = (
-    False  # True to save the non-orthogonal support for later phase retrieval
-)
-save = True  # True to save amp.npz, phase.npz, strain.npz and vtk files
-debug = False  # set to True to show all plots for debugging
-roll_modes = (
-    0,
-    0,
-    0,
-)  # axis=(0, 1, 2), correct a roll of few pixels
-# after the decomposition into modes in PyNX
-############################################
-# parameters related to data visualization #
-############################################
-align_axis = False  # for visualization, if True rotates the crystal to align
-# axis_to_align along ref_axis after the
-# calculation of the strain
-ref_axis = "y"  # will align axis_to_align to that axis
-axis_to_align = np.array(
-    [-0.011662456997498807, 0.957321364700986, -0.28879022106682123]
-)
-# axis to align with ref_axis in the order x y z (axis 2, axis 1, axis 0)
-strain_range = 0.001  # for plots
-phase_range = np.pi / 4  # for plots
-grey_background = True  # True to set the background to grey in phase and strain plots
-tick_spacing = 50  # for plots, in nm
-tick_direction = "inout"  # 'out', 'in', 'inout'
-tick_length = 3  # 10  # in plots
-tick_width = 1  # 2  # in plots
-##########################################
-# parameteres for temperature estimation #
-##########################################
-get_temperature = False  # only available for platinum at the moment
-reflection = np.array(
-    [1, 1, 1]
-)  # measured reflection, use for estimating the temperature
-reference_spacing = None  # for calibrating the thermal expansion,
-# if None it is fixed to 3.9236/norm(reflection) Pt
-reference_temperature = (
-    None  # used to calibrate the thermal expansion, if None it is fixed to 293.15K (RT)
-)
-##########################################################
-# parameters for averaging several reconstructed objects #
-##########################################################
-avg_space = "reciprocal_space"  # 'direct_space' or 'reciprocal_space'
-avg_threshold = 0.90  # minimum correlation within reconstructed object for averaging
-############################################
-# setup for phase averaging or apodization #
-############################################
-hwidth = (
-    0  # (width-1)/2 of the averaging window for the phase, 0 means no phase averaging
-)
-apodize_flag = False  # True to multiply the diffraction pattern by a filtering window
-apodize_window = (
-    "blackman"  # filtering window, multivariate 'normal' or 'tukey' or 'blackman'
-)
-mu = np.array([0.0, 0.0, 0.0])  # mu of the gaussian window
-sigma = np.array([0.30, 0.30, 0.30])  # sigma of the gaussian window
-alpha = np.array([1.0, 1.0, 1.0])  # shape parameter of the tukey window
-##################################
-# end of user-defined parameters #
-##################################
-
-####################
-# Check parameters #
-####################
-valid_name = "bcdi_strain"
-if simu_flag:
-    invert_phase = False
-    correct_absorption = 0
-    correct_refraction = 0
-
-if invert_phase:
-    phase_fieldname = "disp"
-else:
-    phase_fieldname = "phase"
-
-if fix_voxel:
-    if isinstance(fix_voxel, Real):
-        fix_voxel = (fix_voxel, fix_voxel, fix_voxel)
-    if not isinstance(fix_voxel, Sequence):
-        raise TypeError("fix_voxel should be a sequence of three positive numbers")
-    if any(val <= 0 for val in fix_voxel):
-        raise ValueError(
-            "fix_voxel should be a positive number or "
-            "a sequence of three positive numbers"
-        )
->>>>>>> dce4285d
 
 Usage:
 
@@ -595,6 +329,7 @@
      True to save the non-orthogonal support for later phase retrieval
     :param save: e.g. True
      True to save amp.npz, phase.npz, strain.npz and vtk files
+
 """
 
 
@@ -703,119 +438,6 @@
         custom_scan=prm["custom_scan"],
         custom_motors=prm["custom_motors"],
     )
-<<<<<<< HEAD
-=======
-    save_frame = "crystal"
-
-if isinstance(output_size, Real):
-    output_size = (output_size,) * 3
-valid.valid_container(
-    output_size,
-    container_types=(tuple, list, np.ndarray),
-    length=3,
-    allow_none=True,
-    item_types=int,
-    name=valid_name,
-)
-axis_to_array_xyz = {
-    "x": np.array([1, 0, 0]),
-    "y": np.array([0, 1, 0]),
-    "z": np.array([0, 0, 1]),
-}  # in xyz order
-
-if isinstance(save_dir, str) and not save_dir.endswith("/"):
-    save_dir += "/"
-
-if len(comment) != 0 and not comment.startswith("_"):
-    comment = "_" + comment
-
-##################################################
-# parameters that will be saved with the results #
-##################################################
-params = {
-    "isosurface_threshold": isosurface_strain,
-    "strain_method": strain_method,
-    "phase_offset": phase_offset,
-    "phase_offset_origin": phase_offset_origin,
-    "centering_method": centering_method,
-    "data_frame": data_frame,
-    "ref_axis_q": ref_axis_q,
-    "save_frame": save_frame,
-    "fix_voxel": fix_voxel,
-    "original_size": original_size,
-    "sample": f"{sample_name}+{scan}",
-    "correct_refraction": correct_refraction,
-    "optical_path_method": optical_path_method,
-    "dispersion": dispersion,
-    "time": f"{datetime.now()}",
-    "threshold_unwrap_refraction": threshold_unwrap_refraction,
-    "invert_phase": invert_phase,
-    "phase_ramp_removal": phase_ramp_removal,
-    "threshold_gradient": threshold_gradient,
-    "tick_spacing_nm": tick_spacing,
-    "hwidth": hwidth,
-    "apodize_flag": apodize_flag,
-    "apodize_window": apodize_window,
-    "apod_mu": mu,
-    "apod_sigma": sigma,
-    "apod_alpha": alpha,
-}
-pretty = pprint.PrettyPrinter(indent=4)
-
-###################
-# define colormap #
-###################
-if grey_background:
-    bad_color = "0.7"
-else:
-    bad_color = "1.0"  # white background
-colormap = gu.Colormap(bad_color=bad_color)
-my_cmap = colormap.cmap
-
-#######################
-# Initialize detector #
-#######################
-detector = create_detector(
-    name=detector,
-    template_imagefile=template_imagefile,
-    binning=phasing_binning,
-    preprocessing_binning=preprocessing_binning,
-    pixel_size=pixel_size,
-)
-
-####################################
-# define the experimental geometry #
-####################################
-# correct the tilt_angle for binning
-tilt_angle = tilt_angle * preprocessing_binning[0] * phasing_binning[0]
-setup = Setup(
-    beamline=beamline,
-    detector=detector,
-    energy=energy,
-    outofplane_angle=outofplane_angle,
-    inplane_angle=inplane_angle,
-    tilt_angle=tilt_angle,
-    rocking_angle=rocking_angle,
-    distance=sdd,
-    sample_offsets=sample_offsets,
-    actuators=actuators,
-    custom_scan=custom_scan,
-    custom_motors=custom_motors,
-)
-
-########################################
-# Initialize the paths and the logfile #
-########################################
-setup.init_paths(
-    sample_name=sample_name,
-    scan_number=scan,
-    data_dir=data_dir,
-    root_folder=root_folder,
-    save_dir=save_dir,
-    specfile_name=specfile_name,
-    template_imagefile=template_imagefile,
-)
->>>>>>> dce4285d
 
     ########################################
     # Initialize the paths and the logfile #
@@ -833,7 +455,6 @@
         scan_number=scan, root_folder=root_folder, filename=detector.specfile
     )
 
-<<<<<<< HEAD
     #########################################################
     # get the motor position of goniometer circles which    #
     # are below the rocking angle (e.g., chi for eta/omega) #
@@ -841,56 +462,6 @@
     _, setup.grazing_angle, _, _ = setup.diffractometer.goniometer_values(
         logfile=logfile, scan_number=scan, setup=setup
     )
-=======
-###################
-# print instances #
-###################
-print(f'{"#"*(5+len(str(scan)))}\nScan {scan}\n{"#"*(5+len(str(scan)))}')
-print("\n##############\nSetup instance\n##############")
-pretty.pprint(setup.params)
-print("\n#################\nDetector instance\n#################")
-pretty.pprint(detector.params)
-
-################
-# preload data #
-################
-root = tk.Tk()
-root.withdraw()
-file_path = filedialog.askopenfilenames(
-    initialdir=detector.scandir if data_dir is None else detector.datadir,
-    filetypes=[("NPZ", "*.npz"), ("NPY", "*.npy"), ("CXI", "*.cxi"), ("HDF5", "*.h5")],
-)
-nbfiles = len(file_path)
-plt.ion()
-
-obj, extension = util.load_file(file_path[0])
-if extension == ".h5":
-    comment = comment + "_mode"
-
-print("\n###############\nProcessing data\n###############")
-nz, ny, nx = obj.shape
-print("Initial data size: (", nz, ",", ny, ",", nx, ")")
-if len(original_size) == 0:
-    original_size = obj.shape
-print("FFT size before accounting for phasing_binning", original_size)
-original_size = tuple(
-    [
-        original_size[index] // phasing_binning[index]
-        for index in range(len(phasing_binning))
-    ]
-)
-print("Binning used during phasing:", detector.binning)
-print("Padding back to original FFT size", original_size)
-obj = util.crop_pad(array=obj, output_shape=original_size)
-nz, ny, nx = obj.shape
-
-###########################################################################
-# define range for orthogonalization and plotting - speed up calculations #
-###########################################################################
-zrange, yrange, xrange = pu.find_datarange(
-    array=obj, amplitude_threshold=0.05, keep_size=keep_size
-)
->>>>>>> dce4285d
 
     ###################
     # print instances #
